[package]
name = "defguard_wireguard_rs"
<<<<<<< HEAD
version = "0.7.5"
edition = "2021"
rust-version = "1.80"
=======
version = "0.7.7"
edition = "2024"
rust-version = "1.85"
>>>>>>> 947c88eb
description = "A unified multi-platform high-level API for managing WireGuard interfaces"
license = "Apache-2.0"
readme = "README.md"
homepage = "https://github.com/DefGuard/wireguard-rs"
repository = "https://github.com/DefGuard/wireguard-rs"
keywords = ["wireguard", "network", "vpn"]
categories = ["network-programming"]

[dependencies]
boringtun = { path = "../boringtun/boringtun", default-features = false, features = [
    "device",
] }
base64 = "0.22"
log = "0.4"
serde = { version = "1.0", features = ["derive"], optional = true }
thiserror = "2.0"
x25519-dalek = { version = "2.0", features = ["getrandom", "static_secrets"] }

[dev-dependencies]
env_logger = "0.11"
serde_test = "1.0"
tracing = "0.1"
tracing-subscriber = "0.3"

[target.'cfg(any(target_os = "freebsd", target_os = "macos", target_os = "netbsd"))'.dependencies]
libc = { version = "0.2", default-features = false }
nix = { version = "0.30", features = ["ioctl", "socket"] }

[target.'cfg(target_os = "linux")'.dependencies]
netlink-packet-core = "0.8"
netlink-packet-generic = "0.4"
netlink-packet-route = "0.25"
netlink-packet-utils = "0.6"
netlink-packet-wireguard = "0.2"
netlink-sys = "0.8"

[features]
default = ["serde"]
check_dependencies = []
serde = ["dep:serde"]

[profile.release]
codegen-units = 1
panic = "abort"
lto = "thin"
strip = "symbols"<|MERGE_RESOLUTION|>--- conflicted
+++ resolved
@@ -1,14 +1,8 @@
 [package]
 name = "defguard_wireguard_rs"
-<<<<<<< HEAD
-version = "0.7.5"
-edition = "2021"
-rust-version = "1.80"
-=======
 version = "0.7.7"
 edition = "2024"
 rust-version = "1.85"
->>>>>>> 947c88eb
 description = "A unified multi-platform high-level API for managing WireGuard interfaces"
 license = "Apache-2.0"
 readme = "README.md"
