--- conflicted
+++ resolved
@@ -44,13 +44,10 @@
     ServiceRemovalFailed(String),
     #[error("Socket is closed: {0}")]
     SocketClosed(String),
-<<<<<<< HEAD
     #[cfg(target_os = "windows")]
     #[error(transparent)]
     WindowsError(#[from] WindowsError),
-=======
     #[cfg(any(target_os = "freebsd", target_os = "macos", target_os = "netbsd"))]
     #[error("BoringTun {0}")]
     BoringTun(#[from] boringtun::device::Error),
->>>>>>> 136855e0
 }