--- conflicted
+++ resolved
@@ -29,7 +29,7 @@
 //! let interface_config = InterfaceConfiguration {
 //!     name: ifname.clone(),
 //!     prvkey: "AAECAwQFBgcICQoLDA0OD/Dh0sO0pZaHeGlaSzwtHg8=".to_string(),
-//!     address: "10.6.0.30".to_string(),
+//!     addresses: vec!["10.6.0.30".parse().unwrap()],
 //!     port: 12345,
 //!     peers: vec![],
 //!     mtu: None,
@@ -98,14 +98,9 @@
     IPv6,
 }
 
-<<<<<<< HEAD
 /// Host WireGuard interface configuration.
-#[derive(Clone, Deserialize, Serialize)]
-=======
-/// Host WireGuard interface configuration
 #[derive(Clone)]
 #[cfg_attr(feature = "serde", derive(Deserialize, Serialize))]
->>>>>>> d2ed20e3
 pub struct InterfaceConfiguration {
     pub name: String,
     pub prvkey: String,
