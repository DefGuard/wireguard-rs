--- conflicted
+++ resolved
@@ -11,12 +11,6 @@
     process::Command,
 };
 
-<<<<<<< HEAD
-#[cfg(any(target_os = "macos", target_os = "freebsd", target_os = "netbsd"))]
-use crate::bsd::add_gateway;
-#[cfg(target_os = "freebsd")]
-use crate::check_command_output_status;
-=======
 #[cfg(target_os = "freebsd")]
 use crate::check_command_output_status;
 #[cfg(any(target_os = "freebsd", target_os = "macos", target_os = "netbsd"))]
@@ -25,7 +19,6 @@
     net::IpAddrMask,
     IpVersion,
 };
->>>>>>> 42e45ae5
 #[cfg(target_os = "linux")]
 use crate::{check_command_output_status, netlink, IpVersion};
 use crate::{Peer, WireguardInterfaceError};
