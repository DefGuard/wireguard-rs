--- conflicted
+++ resolved
@@ -15,11 +15,11 @@
 /// sysctl -q net.ipv4.conf.all.src_valid_mark=1
 /// iptables-restore -n
 #[cfg(target_os = "linux")]
-pub(crate) fn add_peers_routing(
+pub(crate) fn add_peers_routings(
     peers: &[Peer],
     ifname: &str,
 ) -> Result<(), WireguardInterfaceError> {
-    debug!("Adding peers routing for interface: {ifname}");
+    debug!("Adding peers routing for interface: {}", ifname);
 
     let mut unique_allowed_ips = HashSet::new();
     for peer in peers {
@@ -108,7 +108,6 @@
             .output()?;
         check_command_output_status(output)?;
 
-<<<<<<< HEAD
         if is_ipv6 {
             debug!("Reloading ip6tables");
             debug!("Running ip6tables-restore -n");
@@ -124,94 +123,24 @@
             debug!("Reloading iptables");
             debug!("Running iptables-restore -n");
             let output = Command::new("iptables-restore").arg("-n").output()?;
-=======
-            // Add table rules
-            debug!("Adding route for allowed IP: {}", allowed_ip);
-            let args = [
-                proto,
-                "route",
-                "add",
-                &allowed_ip,
-                "dev",
-                ifname,
-                "table",
-                &fwmark.to_string(),
-            ];
-            debug!("Executing command `ip` with args: {:?}", args);
-            let output = Command::new("ip").args(args).output()?;
-            check_command_output_status(output)?;
-
-            debug!("Adding rule for fwmark: {}", fwmark);
-            let args = [
-                proto,
-                "rule",
-                "add",
-                "not",
-                "fwmark",
-                &fwmark.to_string(),
-                "table",
-                &fwmark.to_string(),
-            ];
-            debug!("Executing command `ip` with args: {:?}", args);
-            let output = Command::new("ip").args(args).output()?;
-            check_command_output_status(output)?;
-
-            debug!("Adding rule for main table");
-            let args = [
-                proto,
-                "rule",
-                "add",
-                "table",
-                "main",
-                "suppress_prefixlength",
-                "0",
-            ];
-            debug!("Executing command `ip` with args: {:?}", args);
-            let output = Command::new("ip").args(args).output()?;
->>>>>>> 09447768
             check_command_output_status(output)?;
         }
     } else {
         for allowed_ip in unique_allowed_ips {
             debug!("Processing allowed IP: {}", allowed_ip);
 
-<<<<<<< HEAD
             let is_ipv6 = allowed_ip.contains(':');
             let proto = if is_ipv6 { "-6" } else { "-4" };
             // Normal routing
             let args = [proto, "route", "add", &allowed_ip, "dev", ifname];
             debug!("Adding route for allowed IP: {allowed_ip}");
             debug!("Running command ip {args:?}");
-=======
-            if is_ipv6 {
-                debug!("Reloading ip6tables");
-                debug!("Executing ip6tables-restore -n");
-                let output = Command::new("ip6tables-restore").arg("-n").output()?;
-                check_command_output_status(output)?;
-            } else {
-                debug!("executing `sysctl -q systemctl net.ipv4.conf.all.src_valid_mark=1`");
-                let output = Command::new("sysctl")
-                    .args(["-q", "net.ipv4.conf.all.src_valid_mark=1"])
-                    .output()?;
-                check_command_output_status(output)?;
-
-                debug!("Reloading iptables");
-                debug!("Executing `iptables-restore -n`");
-                let output = Command::new("iptables-restore").arg("-n").output()?;
-                check_command_output_status(output)?;
-            }
-        } else {
-            // Normal routing
-            let args = [proto, "route", "add", &allowed_ip, "dev", ifname];
-            debug!("Adding route for allowed IP: {}", allowed_ip);
-            debug!("Executing command `ip` with args: {:?}", args);
->>>>>>> 09447768
             let output = Command::new("ip").args(args).output()?;
             check_command_output_status(output)?;
         }
     }
 
-    info!("Peers routing added successfully");
+    debug!("Peers routing added successfully");
     Ok(())
 }
 
@@ -223,7 +152,6 @@
     debug!("Adding peers routing for interface: {}", ifname);
     let mut unique_allowed_ips = HashSet::new();
     let mut endpoints = HashSet::new();
-
     for peer in peers {
         if let Some(endpoint) = peer.endpoint {
             endpoints.insert(endpoint);
@@ -232,23 +160,16 @@
             unique_allowed_ips.insert(addr.to_string());
         }
     }
-<<<<<<< HEAD
     let default_route = unique_allowed_ips
         .iter()
         .find(|&allowed_ip| allowed_ip == "0.0.0.0/0" || allowed_ip == "::/0");
 
     if let Some(default_route) = default_route {
         let is_ipv6 = default_route.contains(':');
-=======
-    for allowed_ip in unique_allowed_ips {
-        debug!("Processing allowed IP: {}", allowed_ip);
-        let is_ipv6 = allowed_ip.contains(':');
->>>>>>> 09447768
         let (proto, route1, route2) = match is_ipv6 {
             true => ("-inet6", "::/1", "8000::/1"),
             false => ("-inet", "0.0.0.0/1", "128.0.0.0/1"),
         };
-<<<<<<< HEAD
         // Add table rules
         let args = ["-q", "-n", "add", proto, route1, "-interface", ifname];
         debug!("Executing command route with args: {args:?}");
@@ -311,72 +232,10 @@
             let proto = if is_ipv6 { "-inet6" } else { "-inet" };
             let args = ["-q", "-n", "add", proto, &allowed_ip, "-interface", ifname];
             debug!("Executing command route with args: {args:?}");
-=======
-        if ["0.0.0.0/0".to_string(), "::/0".to_string()].contains(&allowed_ip) {
-            debug!("Processing default route: {}", allowed_ip);
-            // Add table rules
-            let args = ["-q", "-n", "add", proto, route1, "-interface", ifname];
-            debug!("Executing command `route` with args: {:?}", args);
             let output = Command::new("route").args(args).output()?;
             check_command_output_status(output)?;
-            let args = ["-q", "-n", "add", proto, route2, "-interface", ifname];
-            debug!("Executing command `route` with args: {:?}", args);
-            let output = Command::new("route").args(args).output()?;
-            check_command_output_status(output)?;
-            // route endpoints
-            for endpoint in &endpoints {
-                debug!("Processing endpoint: {}", endpoint);
-                let (ip_version, proto) = match endpoint.is_ipv4() {
-                    true => (IpVersion::IPv4, "-inet"),
-                    false => (IpVersion::IPv6, "-inet6"),
-                };
-                let gateway = collect_gateway(ip_version)?;
-                // Precautionary route delete don't handle result because it may not exist
-                let args = ["-q", "-n", "delete", proto, &endpoint.ip().to_string()];
-                debug!("Executing command `route` with args {:?}", args);
-                let _ = Command::new("route").args(args).output();
-                if !gateway.is_empty() {
-                    let args = [
-                        "-q",
-                        "-n",
-                        "add",
-                        proto,
-                        &endpoint.ip().to_string(),
-                        "-gateway",
-                        &gateway,
-                    ];
-                    debug!("Executing command `route` with args {:?}", args);
-                    let output = Command::new("route").args(args).output()?;
-                    check_command_output_status(output)?;
-                } else {
-                    // Prevent routing loop as in wg-quick
-                    let address = match endpoint.is_ipv4() {
-                        true => "127.0.0.1",
-                        false => "::1",
-                    };
-                    let args = [
-                        "-q",
-                        "-n",
-                        "add",
-                        proto,
-                        &endpoint.ip().to_string(),
-                        address,
-                        "-blackhole",
-                    ];
-                    debug!("Executing command `route` with args {:?}", args);
-                    let output = Command::new("route").args(args).output()?;
-                    check_command_output_status(output)?;
-                }
-            }
-        } else {
-            let args = ["-q", "-n", "add", proto, &allowed_ip, "-interface", ifname];
-            debug!("Executing command `route` with args {:?}", args);
->>>>>>> 09447768
-            let output = Command::new("route").args(args).output()?;
-            check_command_output_status(output)?;
-        }
-    }
-    info!("Peers routing added successfully");
+        }
+    }
     Ok(())
 }
 
@@ -392,12 +251,10 @@
 /// Needed to add proper routing for 0.0.0.0/0, ::/0
 #[cfg(any(target_os = "macos", target_os = "freebsd"))]
 pub(crate) fn collect_gateway(ip_version: IpVersion) -> Result<String, WireguardInterfaceError> {
-    debug!("Collecting gateway.");
     let command_args = match ip_version {
         IpVersion::IPv4 => &["-nr", "-f", "inet"],
         IpVersion::IPv6 => &["-nr", "-f", "inet6"],
     };
-    debug!("Executing command `netstat` with args: {:?}", command_args);
 
     let output = Command::new("netstat").args(command_args).output()?;
 
@@ -405,39 +262,35 @@
 
     for line in output_str.lines() {
         let fields: Vec<&str> = line.split_whitespace().collect();
-        debug!("Processing output line: {:?}", fields);
         if fields.len() > 1 && fields[0] == "default" && !fields[1].contains("link#") {
-            let result = fields[1].to_string();
-            debug!("Found gateway address: {}", result);
-            return Ok(result);
-        }
-    }
-    error!("Gateway not found");
+            return Ok(fields[1].to_string());
+        }
+    }
 
     Ok(String::new())
 }
 
 /// Clean fwmark rules while removing interface same as in wg-quick
-/// Runs in order:
-/// based on ip -4 rule show output or ip -6 rule show output:
-/// ip -4 rule delete table (fwmark)
+/// Under the hood it runs:
+/// based on ip -4 rule show output or ip -6 rule show output
+/// ip -4 rule delete table (Interface host fwmark)
 /// ip -4 rule delete table main suppress_prefixlength 0
 /// or:
-/// ip -6 rule delete table (fwmark)
+/// ip -6 rule delete table (Interface host fwmark)
 /// ip -6 rule delete table main suppress_prefixlength 0
 #[cfg(target_os = "linux")]
 pub(crate) fn clean_fwmark_rules(fwmark: &str) -> Result<(), WireguardInterfaceError> {
-    debug!("Removing fwmark rules.");
     for ip_type in ["-4", "-6"] {
         // Check if rule exists `ip <ip_type> rule show`
-        let args = [ip_type, "rule", "show"];
-        debug!("Executing command `ip` with args: {:?}", args);
-        let ip_rules = Command::new("ip").args(args).output()?.stdout;
+        let ip_rules = Command::new("ip")
+            .args([ip_type, "rule", "show"])
+            .output()?
+            .stdout;
         // Check ip rules contains fwmark rules if yes run `ip <ip_type> rule delete table fwmark`
         if String::from_utf8_lossy(&ip_rules).contains(&format!("lookup {}", fwmark)) {
-            let args = [ip_type, "rule", "delete", "table", fwmark];
-            debug!("Executing command `ip` with args: {:?}", args);
-            let output = Command::new("ip").args(args).output()?;
+            let output = Command::new("ip")
+                .args([ip_type, "rule", "delete", "table", fwmark])
+                .output()?;
             check_command_output_status(output)?;
         };
         // Check ip rules contains suppress lookup if yes delete using:
@@ -445,17 +298,17 @@
         if String::from_utf8_lossy(&ip_rules)
             .contains("from all lookup main suppress_prefixlength 0")
         {
-            let args = [
-                ip_type,
-                "rule",
-                "delete",
-                "table",
-                "main",
-                "suppress_prefixlength",
-                "0",
-            ];
-            debug!("Executing command `ip` with args: {:?}", args);
-            let output = Command::new("ip").args(args).output()?;
+            let output = Command::new("ip")
+                .args([
+                    ip_type,
+                    "rule",
+                    "delete",
+                    "table",
+                    "main",
+                    "suppress_prefixlength",
+                    "0",
+                ])
+                .output()?;
             check_command_output_status(output)?;
         };
     }
