#[cfg(target_os = "linux")]
use std::collections::HashSet;
#[cfg(target_os = "macos")]
use std::io::{BufRead, BufReader, Cursor, Error as IoError};
#[cfg(any(target_os = "freebsd", target_os = "macos", target_os = "netbsd"))]
use std::net::{Ipv4Addr, Ipv6Addr};
#[cfg(any(target_os = "freebsd", target_os = "linux", target_os = "netbsd"))]
use std::{io::Write, process::Stdio};
use std::{
    net::{IpAddr, SocketAddr, ToSocketAddrs},
    process::Command,
};

#[cfg(target_os = "freebsd")]
use crate::check_command_output_status;
#[cfg(any(target_os = "freebsd", target_os = "macos", target_os = "netbsd"))]
use crate::{
    bsd::{add_gateway, add_linked_route, get_gateway},
    net::IpAddrMask,
    IpVersion,
};
#[cfg(target_os = "linux")]
use crate::{check_command_output_status, netlink, IpVersion};
use crate::{Peer, WireguardInterfaceError};

#[cfg(any(target_os = "freebsd", target_os = "linux", target_os = "netbsd"))]
pub(crate) fn configure_dns(
    ifname: &str,
    dns: &[IpAddr],
    search_domains: &[&str],
) -> Result<(), WireguardInterfaceError> {
    // Build the resolvconf command
    debug!("Setting up DNS");
    let mut cmd = Command::new("resolvconf");
    let mut args = vec!["-a", ifname, "-m", "0"];
    // Set the exclusive flag if no search domains are provided,
    // making the DNS servers a preferred route for any domain
    if search_domains.is_empty() {
        args.push("-x");
    }
    debug!("Executing command resolvconf with args: {args:?}");
    cmd.args(args);

    match cmd.stdin(Stdio::piped()).spawn() {
        Ok(mut child) => {
            if let Some(mut stdin) = child.stdin.take() {
                for entry in dns {
                    debug!("Adding nameserver entry: {entry}");
                    writeln!(stdin, "nameserver {entry}")?;
                }
                for domain in search_domains {
                    debug!("Adding search domain entry: {domain}");
                    writeln!(stdin, "search {domain}")?;
                }
            }

            let status = child.wait().expect("Failed to wait for command");
            if status.success() {
                Ok(())
            } else {
                Err(WireguardInterfaceError::DnsError(format!("Failed to execute resolvconf command while setting DNS servers and search domains: {status}")))
            }
        }
        Err(e) => {
            Err(WireguardInterfaceError::DnsError(format!("Failed to execute resolvconf command while setting DNS servers and search domains: {e}")))
        }
    }
}

#[cfg(target_os = "macos")]
/// Obtain list of network services
fn network_services() -> Result<Vec<String>, IoError> {
    let output = Command::new("networksetup")
        .arg("-listallnetworkservices")
        .output()?;

    if output.status.success() {
        let buf = BufReader::new(Cursor::new(output.stdout));
        // Get all lines from stdout without asterisk (*).
        // An asterisk (*) denotes that a network service is disabled.
        let lines = buf
            .lines()
            .filter_map(|line| line.ok().filter(|line| !line.contains('*')))
            .collect();

        Ok(lines)
    } else {
        Err(IoError::other(format!(
            "network setup command failed: {}",
            output.status
        )))
    }
}

#[cfg(target_os = "macos")]
pub(crate) fn configure_dns(
    dns: &[IpAddr],
    search_domains: &[&str],
) -> Result<(), WireguardInterfaceError> {
    for service in network_services()? {
        debug!("Setting DNS entries for {service}");
        let mut cmd = Command::new("networksetup");
        cmd.arg("-setdnsservers").arg(&service);
        if dns.is_empty() {
            // This clears all DNS entries.
            cmd.arg("Empty");
        } else {
            cmd.args(dns.iter().map(ToString::to_string));
        }

        let status = cmd.status()?;
        if !status.success() {
            return Err(WireguardInterfaceError::DnsError(format!(
                "Command `networksetup` failed while setting DNS servers for {service}: {status}"
            )));
        }

        // Set search domains, if empty, clear all search domains.
        debug!("Setting search domains for {service}");
        let mut cmd = Command::new("networksetup");
        cmd.arg("-setsearchdomains").arg(&service);
        if search_domains.is_empty() {
            // This clears all search domains.
            cmd.arg("Empty");
        } else {
            cmd.args(search_domains.iter());
        }

        let status = cmd.status()?;
        if !status.success() {
            return Err(WireguardInterfaceError::DnsError(format!("Command `networksetup` failed while setting search domains for {service}: {status}")));
        }
    }

    Ok(())
}

#[cfg(any(target_os = "freebsd", target_os = "linux", target_os = "netbsd"))]
pub(crate) fn clear_dns(ifname: &str) -> Result<(), WireguardInterfaceError> {
    info!("Removing DNS configuration for interface {ifname}");
    let args = ["-d", ifname, "-f"];
    debug!("Executing resolvconf with args: {args:?}");
    let mut cmd = Command::new("resolvconf");
    let output = cmd.args(args).output()?;
    check_command_output_status(output)?;
    Ok(())
}

#[cfg(target_os = "linux")]
const DEFAULT_FWMARK_TABLE: u32 = 51820;

/// Helper function to add routing.
#[cfg(target_os = "linux")]
pub(crate) fn add_peer_routing(
    peers: &[Peer],
    ifname: &str,
) -> Result<(), WireguardInterfaceError> {
    debug!("Adding peer routing for interface: {ifname}");

    let mut unique_allowed_ips = HashSet::new();
    let mut default_route = None;
    for peer in peers {
        for addr in &peer.allowed_ips {
            if addr.ip.is_unspecified() {
                // Handle default route
                default_route = Some(addr);
                break;
            }
            unique_allowed_ips.insert(addr);
        }
    }

    // If there is default route skip adding other routes.
    if let Some(default_route) = default_route {
        debug!("Found default route: {default_route:?}");
        let is_ipv6 = default_route.ip.is_ipv6();
        let proto = if is_ipv6 { "-6" } else { "-4" };

        let mut host = netlink::get_host(ifname)?;
        debug!("Current host: {host:?}");

        let fwmark = match host.fwmark {
            Some(fwmark) if fwmark != 0 => fwmark,
            Some(_) | None => {
                let mut table = DEFAULT_FWMARK_TABLE;
                loop {
                    let output = Command::new("ip")
                        .args([proto, "route", "show", "table", &table.to_string()])
                        .output()?;
                    if output.stdout.is_empty() {
                        host.fwmark = Some(table);
                        netlink::set_host(ifname, &host)?;
                        debug!("Assigned fwmark: {table}");
                        break;
                    }
                    table += 1;
                }
                table
            }
        };
        debug!("Using fwmark: {fwmark}");
        // Add table rules
        debug!("Adding route for allowed IP: {default_route}");
        netlink::add_route(ifname, default_route, Some(fwmark))?;
        netlink::add_rule(default_route, fwmark)?;

        debug!("Adding rule for main table");
        netlink::add_main_table_rule(default_route, 0)?;

        if is_ipv6 {
            debug!("Reloading ip6tables");
            let output = Command::new("ip6tables-restore").arg("-n").output()?;
            check_command_output_status(output)?;
        } else {
            debug!("Setting systemctl net.ipv4.conf.all.src_valid_mark=1");
            let output = Command::new("sysctl")
                .args(["-q", "net.ipv4.conf.all.src_valid_mark=1"])
                .output()?;
            check_command_output_status(output)?;

            debug!("Reloading iptables");
            let output = Command::new("iptables-restore").arg("-n").output()?;
            check_command_output_status(output)?;
        }
    } else {
        for allowed_ip in unique_allowed_ips {
            debug!("Processing allowed IP: {allowed_ip}");
            netlink::add_route(ifname, allowed_ip, None)?;
        }
    }
    info!("Peers routing added successfully");
    Ok(())
}

/// Helper function to add routing.
#[cfg(any(target_os = "macos", target_os = "freebsd", target_os = "netbsd"))]
pub(crate) fn add_peer_routing(
    peers: &[Peer],
    ifname: &str,
) -> Result<(), WireguardInterfaceError> {
    use crate::bsd::delete_gateway;

    debug!("Adding peer routing for interface: {ifname}");
    for peer in peers {
        for addr in &peer.allowed_ips {
            // FIXME: currently it is impossible to add another default route, so use the hack from wg-quick for Darwin.
            if addr.ip.is_unspecified() && addr.cidr == 0 {
                let default1;
                let default2;
                let gateway;
                if addr.ip.is_ipv4() {
                    // 0.0.0.0/1
                    default1 = IpAddrMask::new(IpAddr::V4(Ipv4Addr::UNSPECIFIED), 1);
                    // 128.0.0.0/1
                    default2 = IpAddrMask::new(IpAddr::V4(Ipv4Addr::new(128, 0, 0, 0)), 1);
                    gateway = get_gateway(IpVersion::IPv4);
                } else {
                    // ::/1
                    default1 = IpAddrMask::new(IpAddr::V6(Ipv6Addr::UNSPECIFIED), 1);
                    // 8000::/1
                    default2 =
                        IpAddrMask::new(IpAddr::V6(Ipv6Addr::new(0x8000, 0, 0, 0, 0, 0, 0, 0)), 1);
                    gateway = get_gateway(IpVersion::IPv6);
                }
                match add_linked_route(&default1, ifname) {
                    Ok(()) => debug!("Route to {default1} has been added for interface {ifname}"),
                    Err(err) => {
                        error!("Failed to add route to {default1} for interface {ifname}: {err}");
                    }
                }
                match add_linked_route(&default2, ifname) {
                    Ok(()) => debug!("Route to {default2} has been added for interface {ifname}"),
                    Err(err) => {
                        error!("Failed to add route to {default2} for interface {ifname}: {err}");
                    }
                }
                if let Some(endpoint) = peer.endpoint {
                    let host = IpAddrMask::host(endpoint.ip());
                    if let Ok(Some(gateway)) = gateway {
                        // Try to silently remove route to host as it may already exist.
                        let _ = delete_gateway(&host);
                        match add_gateway(&host, gateway, false) {
                            Ok(()) => {
                                debug!("Route to {host} has been added for gateway {gateway}");
                            }
                            Err(err) => {
                                error!(
                                    "Failed to add route to {host} for gateway {gateway}: {err}"
                                );
                            }
                        }
                    } else {
                        // Equivalent to `route -n add -inet[6] <endpoint> <localhost> -blackhole`
                        let localhost = if endpoint.is_ipv4() {
                            IpAddr::V4(Ipv4Addr::LOCALHOST)
                        } else {
                            IpAddr::V6(Ipv6Addr::LOCALHOST)
                        };
                        match add_gateway(&host, localhost, true) {
                            Ok(()) => debug!("Blackhole route to {host} has been added"),
                            Err(err) => {
                                error!("Failed to add blackhole route to {host}: {err}");
                            }
                        }
                    }
                }
            } else {
                // Equivalent to `route -n add -inet[6] <allowed_ip> -interface <ifname>`.
                match add_linked_route(addr, ifname) {
                    Ok(()) => debug!("Route to {addr} has been added for interface {ifname}"),
                    Err(err) => {
                        error!("Failed to add route to {addr} for interface {ifname}: {err}");
                    }
                }
            }
        }
    }

    info!("Peers routing added successfully");
    Ok(())
}

/// Clean fwmark rules while removing interface same as in wg-quick
#[cfg(target_os = "linux")]
pub(crate) fn clean_fwmark_rules(fwmark: u32) -> Result<(), WireguardInterfaceError> {
    debug!("Removing firewall rules.");
    netlink::delete_rule(IpVersion::IPv4, fwmark)?;
    netlink::delete_main_table_rule(IpVersion::IPv4, 0)?;
    netlink::delete_rule(IpVersion::IPv6, fwmark)?;
    netlink::delete_main_table_rule(IpVersion::IPv6, 0)?;
    Ok(())
}

/// Resolves domain name to [`SocketAddr`].
<<<<<<< HEAD
pub(crate) fn resolve(addr: &str) -> Result<SocketAddr, WireguardInterfaceError> {
    let error = || WireguardInterfaceError::PeerConfigurationError;
=======
pub fn resolve(addr: &str) -> Result<SocketAddr, WireguardInterfaceError> {
    let error = || {
        WireguardInterfaceError::PeerConfigurationError(format!(
            "Failed to resolve address: {addr}"
        ))
    };
>>>>>>> 713f1084
    addr.to_socket_addrs()
        .map_err(|_| error())?
        .next()
        .ok_or_else(error)
}<|MERGE_RESOLUTION|>--- conflicted
+++ resolved
@@ -332,17 +332,12 @@
 }
 
 /// Resolves domain name to [`SocketAddr`].
-<<<<<<< HEAD
 pub(crate) fn resolve(addr: &str) -> Result<SocketAddr, WireguardInterfaceError> {
-    let error = || WireguardInterfaceError::PeerConfigurationError;
-=======
-pub fn resolve(addr: &str) -> Result<SocketAddr, WireguardInterfaceError> {
     let error = || {
         WireguardInterfaceError::PeerConfigurationError(format!(
             "Failed to resolve address: {addr}"
         ))
     };
->>>>>>> 713f1084
     addr.to_socket_addrs()
         .map_err(|_| error())?
         .next()
