use std::{
    fs,
    io::{self, BufRead, BufReader, ErrorKind, Read, Write},
    net::{IpAddr, Shutdown},
    os::unix::net::UnixStream,
    time::Duration,
};

<<<<<<< HEAD
use boringtun::device::{DeviceConfig, DeviceHandle};

=======
>>>>>>> 947c88eb
#[cfg(target_os = "linux")]
use crate::netlink;
#[cfg(any(target_os = "freebsd", target_os = "linux", target_os = "netbsd"))]
use crate::utils::clear_dns;
use crate::{
<<<<<<< HEAD
=======
    Host, InterfaceConfiguration, IpAddrMask, Key, Peer, check_command_output_status,
>>>>>>> 947c88eb
    error::WireguardInterfaceError,
    utils::{add_peer_routing, configure_dns},
    wgapi::{Userspace, WGApi},
    wireguard_interface::WireguardInterfaceApi,
};
#[cfg(any(target_os = "freebsd", target_os = "macos", target_os = "netbsd"))]
use crate::{bsd, utils::resolve};

/// Manages interfaces created with BoringTun.
impl WGApi<Userspace> {
    fn socket_path(&self) -> String {
        format!("/var/run/wireguard/{}.sock", self.ifname)
    }

    /// Create UNIX socket to communicate with BoringTun.
    fn socket(&self) -> io::Result<UnixStream> {
        let path = self.socket_path();
        let socket = UnixStream::connect(path)?;
        socket.set_read_timeout(Some(Duration::new(3, 0)))?;
        Ok(socket)
    }

    // FIXME: currently other errors are ignored and result in 0 being returned.
    fn parse_errno(buf: impl Read) -> u32 {
        let reader = BufReader::new(buf);
        for line_result in reader.lines() {
            let line = match line_result {
                Ok(line) => line,
                Err(err) => {
                    error!("Error parsing errno buffer line: {err}, continuing with next line...");
                    continue;
                }
            };
            if let Some((keyword, value)) = line.split_once('=') {
                if keyword == "errno" {
                    match value.parse() {
                        Ok(errno) => return errno,
                        Err(err) => {
                            error!("Failed to parse errno: {err}, using default value 0");
                            return 0;
                        }
                    }
                }
            }
        }
        0
    }

    /// Read host information using user-space API.
    pub fn read_host(&self) -> io::Result<Host> {
        let mut socket = self.socket()?;
        socket.write_all(b"get=1\n\n")?;
        Host::parse_uapi(socket)
    }

    /// Write host information using user-space API.
    pub fn write_host(&self, host: &Host) -> io::Result<()> {
        let mut socket = self.socket()?;
        socket.write_all(b"set=1\n")?;
        socket.write_all(host.as_uapi().as_bytes())?;
        socket.write_all(b"\n")?;

        if Self::parse_errno(socket) == 0 {
            Ok(())
        } else {
            Err(io::Error::new(
                io::ErrorKind::InvalidData,
                "write configuration error",
            ))
        }
    }
}

impl WireguardInterfaceApi for WGApi<Userspace> {
    fn create_interface(&mut self) -> Result<(), WireguardInterfaceError> {
        let config = DeviceConfig::default();
        let device_handle = match DeviceHandle::new(&self.ifname, config) {
            Ok(handle) => handle,
            Err(err) => {
                error!("Failed to initialize tunnel: {err}");
                return Err(err.into());
            }
        };

        debug!("Userspace interface {} created successfully", self.ifname);
        self.device_handle = Some(device_handle);

        Ok(())
    }

    /// Sets DNS configuration for a WireGuard interface using the `resolvconf` command.
    ///
    /// This function is platform-specific and is intended for use on Linux and FreeBSD.
    /// It executes the `resolvconf -a <if_name> -m -0 -x` command with appropriate arguments to update DNS
    /// configurations for the specified Wireguard interface. The DNS entries are filtered
    /// for nameservers and search domains before being piped to the `resolvconf` command.
    ///
    /// # Errors
    ///
    /// Returns a `WireguardInterfaceError::DnsError` if there is an error in setting the DNS configuration.
    ///
    /// # Platform Support
    ///
    /// - Linux
    /// - FreeBSD
    fn configure_dns(
        &self,
        dns: &[IpAddr],
        search_domains: &[&str],
    ) -> Result<(), WireguardInterfaceError> {
        if dns.is_empty() {
            warn!("Received empty DNS server list. Skipping DNS configuration...");
            return Ok(());
        }
        debug!("Beginning DNS configuration for interface {}", self.ifname);
        // Setting DNS is not supported for macOS.
        #[cfg(target_os = "macos")]
        {
            configure_dns(dns, search_domains)?;
        }
        #[cfg(any(target_os = "freebsd", target_os = "linux", target_os = "netbsd"))]
        {
            configure_dns(&self.ifname, dns, search_domains)?;
        }
        debug!("Finished configuring DNS for interface {}", self.ifname);
        Ok(())
    }

    /// Assign IP address to network interface.
    fn assign_address(&self, address: &IpAddrMask) -> Result<(), WireguardInterfaceError> {
        debug!("Assigning address {address} to interface {}", self.ifname);
        #[cfg(any(target_os = "freebsd", target_os = "macos", target_os = "netbsd"))]
        bsd::assign_address(&self.ifname, address)?;
        #[cfg(target_os = "linux")]
        netlink::address_interface(&self.ifname, address)?;
        debug!("Address {address} assigned to interface {}", self.ifname);

        Ok(())
    }

    /// Configure network interface.
    fn configure_interface(
        &self,
        config: &InterfaceConfiguration,
    ) -> Result<(), WireguardInterfaceError> {
        debug!(
            "Configuring interface {} with config: {config:?}",
            self.ifname
        );

        // Assign IP addresses to the interface.
        for address in &config.addresses {
            self.assign_address(address)?;
        }

        // configure interface
        debug!(
            "Applying the WireGuard host configuration for interface {}",
            self.ifname
        );
        let host = config.try_into()?;
        self.write_host(&host)?;
        debug!(
            "WireGuard host configuration set for interface {}.",
            self.ifname
        );
        trace!("WireGuard host configuration: {host:?}");

        // Set maximum transfer unit (MTU).
        if let Some(mtu) = config.mtu {
            debug!("Setting MTU of {mtu} for interface {}", self.ifname);
            #[cfg(any(target_os = "freebsd", target_os = "macos", target_os = "netbsd"))]
            bsd::set_mtu(&self.ifname, mtu)?;
            #[cfg(target_os = "linux")]
            netlink::set_mtu(&self.ifname, mtu)?;
            debug!(
                "MTU of {mtu} set for interface {}, value: {mtu}",
                self.ifname
            );
        }

        info!(
            "Interface {} has been successfully configured. \
            It has been assigned the following addresses: {:?}",
            self.ifname, config.addresses
        );
        debug!(
            "Interface {} configured with config: {config:?}",
            self.ifname
        );

        Ok(())
    }

    /// Add peer addresses to network routing table.
    ///
    /// # Linux:
    /// On a Linux system, the `sysctl` command is required to work if using `0.0.0.0/0` or `::/0`.
    /// For every allowed IP, it runs:
    /// `ip <ip_version> route add <allowed_ip> dev <ifname>`
    /// `<ifname>` - interface name while creating api
    /// `<ip_version>` - `-4` or `-6` based on allowed ip type
    /// `<allowed_ip>`- one of [Peer](crate::Peer) allowed ip
    ///
    /// For `0.0.0.0/0` or `::/0` allowed IP, it runs belowed additional commands in order:
    /// - `ip <ip_version> route add 0.0.0.0/0 dev <ifname> table <fwmark>`
    ///   `<fwmark>` - fwmark attribute of [Host](crate::Host) or 51820 default if value is `None`.
    ///   `<ifname>` - Interface name.
    /// - `ip <ip_version> rule add not fwmark <fwmark> table <fwmark>`.
    /// - `ip <ip_version> rule add table main suppress_prefixlength 0`.
    /// - `sysctl -q net.ipv4.conf.all.src_valid_mark=1` - runs only for `0.0.0.0/0`.
    /// - `iptables-restore -n`. For `0.0.0.0/0` only.
    /// - `iptables6-restore -n`. For `::/0` only.
    ///
    /// Based on IP type `<ip_version>` will be equal to `-4` or `-6`.
    ///
    ///
    /// # macOS, FreeBSD:
    /// For every allowed IP, it runs:
    /// - `route -q -n add <inet> allowed_ip -interface if_name`
    ///   `ifname` - interface name while creating api
    ///   `allowed_ip`- one of [Peer](crate::Peer) allowed ip
    ///
    /// For `0.0.0.0/0` or `::/0`  allowed IP, it adds default routing and skips other routings.
    /// - `route -q -n add <inet> 0.0.0.0/1 -interface if_name`.
    /// - `route -q -n add <inet> 128.0.0.0/1 -interface if_name`.
    /// - `route -q -n add <inet> <endpoint> -gateway <gateway>`
    ///   `<endpoint>` - Add routing for every unique Peer endpoint.
    ///   `<gateway>`- Gateway extracted using `netstat -nr -f <inet>`.
    fn configure_peer_routing(&self, peers: &[Peer]) -> Result<(), WireguardInterfaceError> {
        add_peer_routing(peers, &self.ifname)?;
        Ok(())
    }

    #[cfg(any(target_os = "freebsd", target_os = "macos", target_os = "netbsd"))]
    fn remove_endpoint_routing(&self, endpoint: &str) -> Result<(), WireguardInterfaceError> {
        debug!("Removing routing to {endpoint}, interface: {}", self.ifname);
        let endpoint_addr = resolve(endpoint)?;
        let host = IpAddrMask::host(endpoint_addr.ip());
        match bsd::delete_gateway(&host) {
            Ok(()) => debug!("Removed routing to {host}"),
            Err(err) => debug!("Failed to remove routing to {host}: {err}"),
        }

        Ok(())
    }

    /// Remove WireGuard network interface.
    fn remove_interface(&self) -> Result<(), WireguardInterfaceError> {
        debug!("Removing interface {}", self.ifname);
        // `wireguard-go` should by design shut down if the socket is removed
        debug!(
            "Shutting down socket for interface {}, checking if the socket to remove exists...",
            self.ifname
        );
        match self.socket() {
            Ok(socket) => {
                debug!(
                    "Socket exists, removing the socket for interface {}",
                    self.ifname
                );
                socket.shutdown(Shutdown::Both).map_err(|err| {
                    WireguardInterfaceError::UnixSockerError(format!(
                        "Failed to shutdown socket for interface {}: {err}",
                        self.ifname
                    ))
                })?;
                fs::remove_file(self.socket_path())?;
                debug!("Socket removed for interface {}", self.ifname);
            }
            Err(err) if err.kind() == io::ErrorKind::NotFound => {
                debug!(
                    "Socket not found for interface {}, skipping removal as there is nothing to remove. Continuing with further cleanup.",
                    self.ifname
                );
            }
            Err(err) => {
                return Err(WireguardInterfaceError::UnixSockerError(format!(
                    "Failed to remove socket for interface {}: {err}",
                    self.ifname
                )));
            }
        }

        #[cfg(target_os = "macos")]
        {
            debug!(
                "Clearing DNS entries by applying an empty DNS list to all network services, interface {}",
                self.ifname
            );
            configure_dns(&[], &[])?;
        }
        #[cfg(any(target_os = "linux", target_os = "freebsd", target_os = "netbsd"))]
        {
            debug!("Clearing DNS entries for interface {}", self.ifname);
            clear_dns(&self.ifname)?;
        }
        debug!("DNS entries cleared, interface {}", self.ifname);

        info!("Interface {} removed successfully", self.ifname);
        Ok(())
    }

    fn configure_peer(&self, peer: &Peer) -> Result<(), WireguardInterfaceError> {
        debug!("Configuring peer {peer:?} on interface {}", self.ifname);
        let mut socket = self.socket()?;
        socket.write_all(b"set=1\n")?;
        socket.write_all(peer.as_uapi_update().as_bytes())?;
        socket.write_all(b"\n")?;
        let errno = Self::parse_errno(socket);

        if errno == 0 {
            info!("Peer {peer:?} configured on interface {}", self.ifname);
            Ok(())
        } else {
            Err(WireguardInterfaceError::PeerConfigurationError(format!(
                "Failed to configure peer {peer:?} on interface {}, errno: {errno}",
                self.ifname
            )))
        }
    }

    fn remove_peer(&self, peer_pubkey: &Key) -> Result<(), WireguardInterfaceError> {
        debug!(
            "Removing peer with public key {peer_pubkey} from interface {}",
            self.ifname
        );
        let mut socket = self.socket()?;
        socket.write_all(b"set=1\n")?;
        socket.write_all(
            format!("public_key={}\nremove=true\n", peer_pubkey.to_lower_hex()).as_bytes(),
        )?;
        socket.write_all(b"\n")?;

        let errno = Self::parse_errno(socket);

        if errno == 0 {
            info!(
                "Peer with public key {peer_pubkey} removed from interface {}",
                self.ifname
            );
            Ok(())
        } else {
            Err(WireguardInterfaceError::PeerConfigurationError(format!(
                "Failed to remove peer with public key {peer_pubkey} from interface {}, errno: {errno}",
                self.ifname
            )))
        }
    }

    fn read_interface_data(&self) -> Result<Host, WireguardInterfaceError> {
        debug!(
            "Reading interface configuration and statistics for interface {}",
            self.ifname
        );
        match self.read_host() {
            Ok(host) => {
                debug!(
                    "Interface configuration and statistics read successfully for interface {}",
                    self.ifname
                );
                trace!("Network information: {host:?}");
                Ok(host)
            }
            Err(err) => match err {
                err if err.kind() == ErrorKind::NotFound => {
                    Err(WireguardInterfaceError::SocketClosed(format!(
                        "Failed to read network information for interface {} data, the socket may have been closed before we've attempted to read. If the socket has been closed intentionally, this message can be ignored. Error details: {err}",
                        self.ifname
                    )))
                }
                _ => Err(WireguardInterfaceError::ReadInterfaceError(format!(
                    "Failed to read network information for interface {} data, error: {err}",
                    self.ifname
                ))),
            },
        }
    }
}

#[cfg(test)]
mod tests {
    use std::io::Cursor;

    use super::*;

    #[test]
    fn test_parse_errno() {
        let buf = Cursor::new(b"errno=0\n");
        assert_eq!(WGApi::<Userspace>::parse_errno(buf), 0);

        let buf = Cursor::new(b"errno=12345\n");
        assert_eq!(WGApi::<Userspace>::parse_errno(buf), 12345);
    }
}<|MERGE_RESOLUTION|>--- conflicted
+++ resolved
@@ -6,20 +6,14 @@
     time::Duration,
 };
 
-<<<<<<< HEAD
 use boringtun::device::{DeviceConfig, DeviceHandle};
 
-=======
->>>>>>> 947c88eb
 #[cfg(target_os = "linux")]
 use crate::netlink;
 #[cfg(any(target_os = "freebsd", target_os = "linux", target_os = "netbsd"))]
 use crate::utils::clear_dns;
 use crate::{
-<<<<<<< HEAD
-=======
-    Host, InterfaceConfiguration, IpAddrMask, Key, Peer, check_command_output_status,
->>>>>>> 947c88eb
+    Host, InterfaceConfiguration, IpAddrMask, Key, Peer,
     error::WireguardInterfaceError,
     utils::{add_peer_routing, configure_dns},
     wgapi::{Userspace, WGApi},
@@ -28,6 +22,8 @@
 #[cfg(any(target_os = "freebsd", target_os = "macos", target_os = "netbsd"))]
 use crate::{bsd, utils::resolve};
 
+const SOCKET_TIMEOUT: Duration = Duration::new(3, 0);
+
 /// Manages interfaces created with BoringTun.
 impl WGApi<Userspace> {
     fn socket_path(&self) -> String {
@@ -38,7 +34,7 @@
     fn socket(&self) -> io::Result<UnixStream> {
         let path = self.socket_path();
         let socket = UnixStream::connect(path)?;
-        socket.set_read_timeout(Some(Duration::new(3, 0)))?;
+        socket.set_read_timeout(Some(SOCKET_TIMEOUT))?;
         Ok(socket)
     }
 
@@ -49,7 +45,7 @@
             let line = match line_result {
                 Ok(line) => line,
                 Err(err) => {
-                    error!("Error parsing errno buffer line: {err}, continuing with next line...");
+                    error!("Error parsing errno buffer line: {err}, continuing with next line.");
                     continue;
                 }
             };
